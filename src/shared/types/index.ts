--- conflicted
+++ resolved
@@ -1,341 +1,5 @@
 /* eslint-disable @typescript-eslint/no-explicit-any */
 
-<<<<<<< HEAD
 export * from './recording';
 export * from './history';
-export * from './user';
-=======
-/**
- * Shared types for recording functionality
- * Used across main process, preload, and renderer
- */
-
-/**
- * Selector strategy with confidence score
- */
-export interface SelectorStrategy {
-  strategy: 'id' | 'data-testid' | 'data-cy' | 'aria-label' | 'role' | 'text' | 'css' | 'xpath';
-  selector: string;
-  score: number; // 0-100, higher is more reliable
-  description?: string;
-}
-
-/**
- * Enhanced target information with multiple selector strategies
- */
-export interface ElementTarget {
-  // Primary selector (best one)
-  selector: string;
-  
-  // Multiple selector strategies for fallback
-  selectors?: SelectorStrategy[];
-  
-  // Element identification
-  tagName: string;
-  id?: string;
-  className?: string;
-  name?: string;
-  type?: string; // input type, button type, etc.
-  
-  // Semantic attributes
-  role?: string;
-  ariaLabel?: string;
-  ariaDescribedBy?: string;
-  title?: string;
-  placeholder?: string;
-  
-  // Content
-  text?: string;
-  value?: string;
-  href?: string; // for links
-  
-  // Data attributes (for testing)
-  dataTestId?: string;
-  dataCy?: string;
-  
-  // Visual properties
-  boundingRect?: {
-    x: number;
-    y: number;
-    width: number;
-    height: number;
-    top: number;
-    right: number;
-    bottom: number;
-    left: number;
-  };
-  isVisible?: boolean;
-  
-  // Computed properties
-  isInteractive?: boolean; // Is this element clickable/interactive?
-  interactiveParent?: ElementTarget; // If clicked element is non-interactive, this is the interactive parent
-}
-
-export interface RecordedAction {
-  type: 'click' | 'input' | 'navigate' | 'keypress' | 'submit' | 'select' | 'checkbox' | 'radio' | 'toggle' | 'file-upload' | 'tab-switch';
-  timestamp: number;
-  target?: ElementTarget;
-  value?: string | string[] | boolean;
-  url?: string;
-  position?: { x: number; y: number };
-  metadata?: Record<string, any>;
-
-  // Multi-tab recording metadata
-  tabId?: string;
-  tabUrl?: string;
-  tabTitle?: string;
-  webContentsId?: number;
-
-  // Verification metadata (added by ActionRecorder)
-  verified?: boolean;
-  verificationTime?: number;
-  effects?: ClickEffects;
-}
-
-/**
- * Comprehensive click effect tracking
- */
-export interface ClickEffects {
-  // Navigation effects
-  navigation?: {
-    occurred: boolean;
-    url?: string;
-    type?: 'full' | 'spa' | 'hash'; // Full page reload, SPA navigation, or hash change
-    timing?: number; // ms after click
-  };
-  
-  // Network activity
-  network?: {
-    requestCount: number;
-    requests?: Array<{
-      url: string;
-      method: string;
-      status?: number;
-      type?: string; // xhr, fetch, document, etc.
-      timing: number; // ms after click
-    }>;
-  };
-  
-  // DOM changes
-  dom?: {
-    mutationCount: number;
-    addedNodes?: number;
-    removedNodes?: number;
-    attributeChanges?: number;
-    significantChanges?: boolean; // Large structural changes
-  };
-  
-  // Modal/Overlay/Dialog detection
-  modal?: {
-    appeared: boolean;
-    type?: 'modal' | 'dialog' | 'dropdown' | 'popover' | 'sheet' | 'toast';
-    selector?: string;
-    role?: string;
-    ariaLabel?: string;
-    timing?: number;
-  };
-  
-  // Form submission
-  formSubmit?: {
-    occurred: boolean;
-    formSelector?: string;
-    method?: string;
-    action?: string;
-    timing?: number;
-  };
-  
-  // Element state changes
-  stateChange?: {
-    occurred: boolean;
-    type?: 'toggle' | 'expand' | 'collapse' | 'select' | 'activate' | 'disable';
-    targetChanged?: boolean; // Did the clicked element itself change?
-    ariaExpanded?: boolean;
-    ariaSelected?: boolean;
-    ariaChecked?: boolean;
-    classChanges?: string[]; // Classes added/removed
-  };
-  
-  // Focus changes
-  focus?: {
-    changed: boolean;
-    newFocusSelector?: string;
-    newFocusTagName?: string;
-  };
-  
-  // Scroll behavior
-  scroll?: {
-    occurred: boolean;
-    direction?: 'vertical' | 'horizontal' | 'both';
-    distance?: number;
-  };
-  
-  // Download triggered
-  download?: {
-    occurred: boolean;
-    filename?: string;
-  };
-  
-  // New window/tab
-  newWindow?: {
-    occurred: boolean;
-    url?: string;
-  };
-  
-  // Summary
-  summary?: string; // Human-readable effect description for LLM
-}
-
-/**
- * Tab metadata for multi-tab recording sessions
- */
-export interface RecordingTabInfo {
-  tabId: string;
-  webContentsId: number;
-  title: string;
-  url: string;
-  firstActiveAt: number; // When this tab first became active during recording
-  lastActiveAt: number; // When this tab was last active during recording
-  actionCount: number; // Number of actions recorded in this tab
-}
-
-export interface RecordingSession {
-  id: string;
-  name: string;
-  description?: string;
-  actions: RecordedAction[];
-  createdAt: number;
-  duration: number; // in milliseconds
-  actionCount: number;
-  url?: string; // Starting URL (deprecated, use startTabId instead)
-  
-  // Multi-tab recording metadata
-  startTabId?: string; // Tab where recording started
-  tabs?: RecordingTabInfo[]; // All tabs that were active during recording
-  tabSwitchCount?: number; // Number of tab switches during recording
-  
-  // Video recording metadata
-  videoPath?: string; // Absolute path to the video file
-  videoSize?: number; // Video file size in bytes
-  videoFormat?: string; // Video format (e.g., 'webm')
-  videoDuration?: number; // Actual video duration in milliseconds
-}
-
-// -------- USER MODEL --------
-
-/**
- * User Model
- * Represents a user with all standard attributes
- */
-export interface User {
-  id: string;
-  email: string;
-  name: string;
-  avatar?: string;
-  isVerified: boolean;
-
-  createdAt: number;
-  verifiedAt?: number;
-  lastLoginAt?: number;
-  
-  subscription: Subscription;
-  preferences: UserPreferences;
-  metadata?: Record<string, unknown>;
-}
-
-/**
- * Session Model
- * Represents an active user session
- */
-export interface Session {
-  sessionId: string;
-  userId: string;
-  createdAt: number;
-  expiresAt: number;
-  lastActivityAt: number;
-  deviceInfo?: {
-    platform: string;
-    version: string;
-  };
-}
-
-export enum SubscriptionStatus {
-  ACTIVE = 'active',
-  INACTIVE = 'inactive',
-  EXPIRED = 'expired',
-  CANCELLED = 'cancelled',
-}
-
-export enum SubscriptionPlan {
-  FREE = 'free',
-  PREMIUM = 'premium',
-}
-
-export interface Subscription {
-  status: SubscriptionStatus;
-  plan: SubscriptionPlan;
-  startnumber?: number;
-  endnumber?: number;
-  trialEndsAt?: number;
-}
-
-export interface UserPreferences {
-  theme: 'light' | 'dark' | 'system';
-  language: string;
-  notifications: boolean;
-}
-
-// -------- HISTORY MODEL --------
-
-/**
- * History Entry
- * Represents a single browsing history entry
- */
-export interface HistoryEntry {
-  id: string;
-  url: string;
-  title: string;
-  visitTime: number;
-  visitCount: number;
-  lastVisitTime: number;
-  favicon?: string;
-  typedCount: number; // How many times user typed this URL
-  transition: HistoryTransition;
-}
-
-/**
- * History Transition Types
- * Similar to Chrome's transition types
- */
-export enum HistoryTransition {
-  LINK = 'link',           // User clicked a link
-  TYPED = 'typed',         // User typed URL in address bar
-  AUTO_BOOKMARK = 'auto_bookmark', // Auto-generated bookmark
-  AUTO_SUBFRAME = 'auto_subframe', // Subframe navigation
-  MANUAL_SUBFRAME = 'manual_subframe', // Manual subframe navigation
-  GENERATED = 'generated', // Generated by browser
-  RELOAD = 'reload',       // Page reload
-  KEYWORD = 'keyword',     // Keyword search
-  FORM_SUBMIT = 'form_submit', // Form submission
-}
-
-/**
- * History Query Options
- */
-export interface HistoryQuery {
-  text?: string;           // Search text
-  startTime?: number;      // Start timestamp
-  endTime?: number;        // End timestamp
-  maxResults?: number;     // Maximum results to return
-}
-
-/**
- * History Stats
- */
-export interface HistoryStats {
-  totalEntries: number;
-  totalVisits: number;
-  topDomains: Array<{ domain: string; count: number }>;
-  todayVisits: number;
-  weekVisits: number;
-}
->>>>>>> b283bd03
+export * from './user';