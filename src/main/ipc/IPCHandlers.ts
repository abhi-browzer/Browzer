/* eslint-disable @typescript-eslint/no-explicit-any */
import { ipcMain, shell } from 'electron';
import { BrowserManager } from '@/main/BrowserManager';
import { LayoutManager } from '@/main/window/LayoutManager';
import { WindowManager } from '@/main/window/WindowManager';
import { SettingsStore } from '@/main/settings/SettingsStore';
import { UserService } from '@/main/user/UserService';
import { PasswordManager } from '@/main/password/PasswordManager';
<<<<<<< HEAD
import { RecordedAction, HistoryQuery } from '@/shared/types';
=======
import { AutomationService } from '@/main/automation';
import { RecordedAction, HistoryQuery, LLMAutomationRequest, AppSettings } from '@/shared/types';
>>>>>>> e1518cfc

/**
 * IPCHandlers - Centralized IPC communication setup
 * Registers all IPC handlers for main <-> renderer communication
 */
export class IPCHandlers {
  private settingsStore: SettingsStore;
  private userService: UserService;
  private passwordManager: PasswordManager;

  constructor(
    private browserManager: BrowserManager,
    private layoutManager: LayoutManager,
    private windowManager: WindowManager
  ) {
    this.settingsStore = new SettingsStore();
    this.userService = new UserService();
    // Use the existing PasswordManager from BrowserManager instead of creating a new one
    this.passwordManager = this.browserManager.getPasswordManager();
    this.setupHandlers();

    console.log('IPCHandlers initialized');
  }

  private setupHandlers(): void {
    this.setupTabHandlers();
    this.setupNavigationHandlers();
    this.setupSidebarHandlers();
    this.setupRecordingHandlers();
    this.setupSettingsHandlers();
    this.setupUserHandlers();
    this.setupHistoryHandlers();
    this.setupPasswordHandlers();
    this.setupWindowHandlers();
    this.setupAutomationHandlers();
  }

  private setupTabHandlers(): void {
    ipcMain.handle('browser:create-tab', async (_, url?: string) => {
      return this.browserManager.createTab(url);
    });

    ipcMain.handle('browser:close-tab', async (_, tabId: string) => {
      return this.browserManager.closeTab(tabId);
    });

    ipcMain.handle('browser:switch-tab', async (_, tabId: string) => {
      return this.browserManager.switchToTab(tabId);
    });

    ipcMain.handle('browser:get-tabs', async () => {
      return this.browserManager.getAllTabs();
    });
  }

  private setupNavigationHandlers(): void {
    ipcMain.handle('browser:navigate', async (_, tabId: string, url: string) => {
      return this.browserManager.navigate(tabId, url);
    });

    ipcMain.handle('browser:go-back', async (_, tabId: string) => {
      return this.browserManager.goBack(tabId);
    });

    ipcMain.handle('browser:go-forward', async (_, tabId: string) => {
      return this.browserManager.goForward(tabId);
    });

    ipcMain.handle('browser:reload', async (_, tabId: string) => {
      return this.browserManager.reload(tabId);
    });

    ipcMain.handle('browser:stop', async (_, tabId: string) => {
      return this.browserManager.stop(tabId);
    });

    ipcMain.handle('browser:can-go-back', async (_, tabId: string) => {
      return this.browserManager.canGoBack(tabId);
    });

    ipcMain.handle('browser:can-go-forward', async (_, tabId: string) => {
      return this.browserManager.canGoForward(tabId);
    });
  }

  private setupSidebarHandlers(): void {
    ipcMain.handle('browser:set-sidebar-state', async (_, visible: boolean, widthPercent: number) => {
      this.layoutManager.setSidebarState(visible, widthPercent);
      this.updateLayout();
      return true;
    });
  }

  private setupRecordingHandlers(): void {
    // Start recording
    ipcMain.handle('browser:start-recording', async () => {
      return this.browserManager.startRecording();
    });

    // Stop recording - returns actions
    ipcMain.handle('browser:stop-recording', async () => {
      return this.browserManager.stopRecording();
    });

    // Save recording
    ipcMain.handle('browser:save-recording', async (_, name: string, description: string, actions: RecordedAction[]) => {
      return this.browserManager.saveRecording(name, description, actions);
    });

    // Get all recordings
    ipcMain.handle('browser:get-all-recordings', async () => {
      return this.browserManager.getRecordingStore().getAllRecordings();
    });

    // Delete recording
    ipcMain.handle('browser:delete-recording', async (_, id: string) => {
      return this.browserManager.deleteRecording(id);
    });

    // Check if recording is active
    ipcMain.handle('browser:is-recording', async () => {
      return this.browserManager.isRecordingActive();
    });

    // Get recorded actions
    ipcMain.handle('browser:get-recorded-actions', async () => {
      return this.browserManager.getRecordedActions();
    });

    // Export recording as JSON
    ipcMain.handle('browser:export-recording', async (_, id: string) => {
      return await this.browserManager.getRecordingStore().exportRecording(id);
    });
    
    // Video file operations
    ipcMain.handle('video:open-file', async (_, videoPath: string) => {
      try {
        await shell.openPath(videoPath);
      } catch (error) {
        console.error('Failed to open video file:', error);
        throw error;
      }
    });
    
    ipcMain.handle('video:get-file-url', async (_, videoPath: string) => {
      try {
        // Use custom protocol that Electron can serve
        return `video-file://${encodeURIComponent(videoPath)}`;
      } catch (error) {
        console.error('Failed to get video file URL:', error);
        return { success: false, error: error instanceof Error ? error.message : 'Unknown error' };
      }
    });
  }

  private setupSettingsHandlers(): void {
    ipcMain.handle('settings:get-all', async () => {
      return this.settingsStore.getAllSettings();
    });

    ipcMain.handle('settings:get-category', async (_, category: keyof AppSettings) => {
      return this.settingsStore.getSetting(category);
    });

    ipcMain.handle('settings:update', async (_, category: keyof AppSettings, key: string, value: unknown) => {
      this.settingsStore.updateSetting(category, key as never, value as never);
      return true;
    });

    ipcMain.handle('settings:update-category', async (_, category: keyof AppSettings, values: unknown) => {
      this.settingsStore.updateCategory(category, values as never);
      return true;
    });

    ipcMain.handle('settings:reset-all', async () => {
      this.settingsStore.resetToDefaults();
      return true;
    });

    ipcMain.handle('settings:reset-category', async (_, category: keyof AppSettings) => {
      this.settingsStore.resetCategory(category);
      return true;
    });

    ipcMain.handle('settings:export', async () => {
      return this.settingsStore.exportSettings();
    });

    ipcMain.handle('settings:import', async (_, jsonString: string) => {
      return this.settingsStore.importSettings(jsonString);
    });
  }

  private setupUserHandlers(): void {
    ipcMain.handle('user:get-current', async () => {
      return this.userService.getCurrentUser();
    });

    ipcMain.handle('user:is-authenticated', async () => {
      return this.userService.isAuthenticated();
    });

    ipcMain.handle('user:sign-in', async (_, email: string, password?: string) => {
      return this.userService.signIn(email, password);
    });

    ipcMain.handle('user:sign-out', async () => {
      return this.userService.signOut();
    });

    ipcMain.handle('user:create', async (_, data: { email: string; name: string; password?: string }) => {
      return this.userService.createUser(data);
    });

    ipcMain.handle('user:update-profile', async (_, updates: Parameters<typeof this.userService.updateProfile>[0]) => {
      return this.userService.updateProfile(updates);
    });

    ipcMain.handle('user:update-preferences', async (_, preferences: Parameters<typeof this.userService.updatePreferences>[0]) => {
      return this.userService.updatePreferences(preferences);
    });

    ipcMain.handle('user:delete-account', async () => {
      return this.userService.deleteAccount();
    });

    ipcMain.handle('user:create-guest', async () => {
      return this.userService.createGuestUser();
    });
  }

  private setupHistoryHandlers(): void {
    const historyService = this.browserManager.getHistoryService();

    ipcMain.handle('history:get-all', async (_, limit?: number) => {
      return historyService.getAll(limit);
    });

    ipcMain.handle('history:search', async (_, query: HistoryQuery) => {
      return historyService.search(query);
    });

    ipcMain.handle('history:get-today', async () => {
      return historyService.getToday();
    });

    ipcMain.handle('history:get-last-n-days', async (_, days: number) => {
      return historyService.getLastNDays(days);
    });

    ipcMain.handle('history:delete-entry', async (_, id: string) => {
      return historyService.deleteEntry(id);
    });

    ipcMain.handle('history:delete-entries', async (_, ids: string[]) => {
      return historyService.deleteEntries(ids);
    });

    ipcMain.handle('history:delete-by-date-range', async (_, startTime: number, endTime: number) => {
      return historyService.deleteByDateRange(startTime, endTime);
    });

    ipcMain.handle('history:clear-all', async () => {
      return historyService.clearAll();
    });

    ipcMain.handle('history:get-stats', async () => {
      return historyService.getStats();
    });

    ipcMain.handle('history:get-most-visited', async (_, limit?: number) => {
      return historyService.getMostVisited(limit);
    });

    ipcMain.handle('history:get-recently-visited', async (_, limit?: number) => {
      return historyService.getRecentlyVisited(limit);
    });
  }

  private updateLayout(): void {
    const agentUIView = this.windowManager.getAgentUIView();
    const baseWindow = this.windowManager.getWindow();
    
    if (!baseWindow) return;

    const bounds = baseWindow.getBounds();
    const sidebarState = this.layoutManager.getSidebarState();
    const sidebarWidth = sidebarState.visible 
      ? Math.floor(bounds.width * (sidebarState.widthPercent / 100))
      : 0;

    if (agentUIView) {
      const agentUIBounds = this.layoutManager.calculateAgentUIBounds();
      agentUIView.setBounds(agentUIBounds);
    }
    
    this.browserManager.updateLayout(bounds.width, bounds.height, sidebarWidth);
  }

  private setupWindowHandlers(): void {
    ipcMain.handle('window:toggle-maximize', async () => {
      const window = this.windowManager.getWindow();
      if (window) {
        if (window.isMaximized()) {
          window.unmaximize();
        } else {
          window.maximize();
        }
      }
    });
  }

   private setupPasswordHandlers(): void {
    // Save password
    ipcMain.handle('password:save', async (_, origin: string, username: string, password: string) => {
      return this.passwordManager.saveCredential(origin, username, password);
    });

    // Get credentials for origin
    ipcMain.handle('password:get-for-origin', async (_, origin: string) => {
      return this.passwordManager.getCredentialsForOrigin(origin);
    });

    // Get decrypted password
    ipcMain.handle('password:get-password', async (_, credentialId: string) => {
      return this.passwordManager.getPassword(credentialId);
    });

    // Delete credential
    ipcMain.handle('password:delete', async (_, credentialId: string) => {
      return this.passwordManager.deleteCredential(credentialId);
    });

    // Add to blacklist
    ipcMain.handle('password:add-to-blacklist', async (_, origin: string) => {
      this.passwordManager.addToBlacklist(origin);
      return true;
    });

    // Check if blacklisted
    ipcMain.handle('password:is-blacklisted', async (_, origin: string) => {
      return this.passwordManager.isBlacklisted(origin);
    });
  }

  /**
   * Automation test handlers
   */
  private setupAutomationHandlers(): void {
    ipcMain.handle('automation:execute-llm', async (_, userGoal: string, recordedSessionId: string) => {
     return await this.browserManager.executeIterativeAutomation(userGoal, recordedSessionId);
    });
  }

  public cleanup(): void {
    ipcMain.removeAllListeners('browser:create-tab');
    ipcMain.removeAllListeners('browser:close-tab');
    ipcMain.removeAllListeners('browser:switch-tab');
    ipcMain.removeAllListeners('browser:get-tabs');
    ipcMain.removeAllListeners('browser:navigate');
    ipcMain.removeAllListeners('browser:go-back');
    ipcMain.removeAllListeners('browser:go-forward');
    ipcMain.removeAllListeners('browser:reload');
    ipcMain.removeAllListeners('browser:stop');
    ipcMain.removeAllListeners('browser:can-go-back');
    ipcMain.removeAllListeners('browser:can-go-forward');
    ipcMain.removeAllListeners('browser:set-sidebar-state');
    ipcMain.removeAllListeners('browser:start-recording');
    ipcMain.removeAllListeners('browser:stop-recording');
    ipcMain.removeAllListeners('browser:save-recording');
    ipcMain.removeAllListeners('browser:get-all-recordings');
    ipcMain.removeAllListeners('browser:delete-recording');
    ipcMain.removeAllListeners('browser:is-recording');
    ipcMain.removeAllListeners('browser:get-recorded-actions');
    ipcMain.removeAllListeners('browser:export-recording');
    ipcMain.removeAllListeners('settings:get-all');
    ipcMain.removeAllListeners('settings:get-category');
    ipcMain.removeAllListeners('settings:update');
    ipcMain.removeAllListeners('settings:update-category');
    ipcMain.removeAllListeners('settings:reset-all');
    ipcMain.removeAllListeners('settings:reset-category');
    ipcMain.removeAllListeners('settings:export');
    ipcMain.removeAllListeners('settings:import');
    ipcMain.removeAllListeners('user:get-current');
    ipcMain.removeAllListeners('user:is-authenticated');
    ipcMain.removeAllListeners('user:sign-in');
    ipcMain.removeAllListeners('user:sign-out');
    ipcMain.removeAllListeners('user:create');
    ipcMain.removeAllListeners('user:update-profile');
    ipcMain.removeAllListeners('user:update-preferences');
    ipcMain.removeAllListeners('user:delete-account');
    ipcMain.removeAllListeners('user:create-guest');
    ipcMain.removeAllListeners('history:get-all');
    ipcMain.removeAllListeners('history:search');
    ipcMain.removeAllListeners('history:get-today');
    ipcMain.removeAllListeners('history:get-last-n-days');
    ipcMain.removeAllListeners('history:delete-entry');
    ipcMain.removeAllListeners('history:delete-entries');
    ipcMain.removeAllListeners('history:delete-by-date-range');
    ipcMain.removeAllListeners('history:clear-all');
    ipcMain.removeAllListeners('history:get-stats');
    ipcMain.removeAllListeners('history:get-most-visited');
    ipcMain.removeAllListeners('history:get-recently-visited');
    
    // Password manager cleanup
    ipcMain.removeAllListeners('password:save');
    ipcMain.removeAllListeners('password:get-for-origin');
    ipcMain.removeAllListeners('password:get-password');
    ipcMain.removeAllListeners('password:delete');
    ipcMain.removeAllListeners('password:add-to-blacklist');
    ipcMain.removeAllListeners('password:is-blacklisted');
    
    // Window handlers cleanup
    ipcMain.removeAllListeners('window:toggle-maximize');
    
    // Automation handlers cleanup
    ipcMain.removeAllListeners('automation:initialize');
    ipcMain.removeAllListeners('automation:execute');
    ipcMain.removeAllListeners('automation:generate-plan');
    ipcMain.removeAllListeners('automation:get-status');
    ipcMain.removeAllListeners('automation:cancel');
  }
}<|MERGE_RESOLUTION|>--- conflicted
+++ resolved
@@ -6,12 +6,7 @@
 import { SettingsStore } from '@/main/settings/SettingsStore';
 import { UserService } from '@/main/user/UserService';
 import { PasswordManager } from '@/main/password/PasswordManager';
-<<<<<<< HEAD
-import { RecordedAction, HistoryQuery } from '@/shared/types';
-=======
-import { AutomationService } from '@/main/automation';
-import { RecordedAction, HistoryQuery, LLMAutomationRequest, AppSettings } from '@/shared/types';
->>>>>>> e1518cfc
+import { RecordedAction, HistoryQuery, AppSettings } from '@/shared/types';
 
 /**
  * IPCHandlers - Centralized IPC communication setup
